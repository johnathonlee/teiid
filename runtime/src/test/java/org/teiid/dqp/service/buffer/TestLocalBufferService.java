/*
 * JBoss, Home of Professional Open Source.
 * See the COPYRIGHT.txt file distributed with this work for information
 * regarding copyright ownership.  Some portions may be licensed
 * to Red Hat, Inc. under one or more contributor license agreements.
 * 
 * This library is free software; you can redistribute it and/or
 * modify it under the terms of the GNU Lesser General Public
 * License as published by the Free Software Foundation; either
 * version 2.1 of the License, or (at your option) any later version.
 * 
 * This library is distributed in the hope that it will be useful,
 * but WITHOUT ANY WARRANTY; without even the implied warranty of
 * MERCHANTABILITY or FITNESS FOR A PARTICULAR PURPOSE.  See the GNU
 * Lesser General Public License for more details.
 * 
 * You should have received a copy of the GNU Lesser General Public
 * License along with this library; if not, write to the Free Software
 * Foundation, Inc., 51 Franklin Street, Fifth Floor, Boston, MA
 * 02110-1301 USA.
 */

package org.teiid.dqp.service.buffer;

import static org.junit.Assert.*;

import java.io.FileInputStream;
import java.io.FileOutputStream;
import java.util.ArrayList;
import java.util.Arrays;
import java.util.List;

import org.junit.Test;
import org.teiid.common.buffer.BufferManager;
<<<<<<< HEAD
import org.teiid.common.buffer.TupleBatch;
import org.teiid.common.buffer.TupleBuffer;
import org.teiid.common.buffer.BufferManager.TupleSourceType;
=======
import org.teiid.common.buffer.impl.BufferFrontedFileStoreCache;
>>>>>>> 1bad1c92
import org.teiid.common.buffer.impl.BufferManagerImpl;
import org.teiid.common.buffer.impl.FileStorageManager;
import org.teiid.common.buffer.impl.SplittableStorageManager;
import org.teiid.core.types.DataTypeManager;
import org.teiid.core.types.DataTypeManager.DefaultDataTypes;
import org.teiid.core.util.UnitTestUtil;
import org.teiid.query.sql.symbol.Constant;
import org.teiid.query.sql.symbol.ElementSymbol;
import org.teiid.query.sql.symbol.Expression;
import org.teiid.services.BufferServiceImpl;

@SuppressWarnings("nls")
public class TestLocalBufferService {

    @Test public void testCheckMemPropertyGotSet() throws Exception {
        BufferServiceImpl svc = new BufferServiceImpl();
        svc.setDiskDirectory(UnitTestUtil.getTestScratchPath()+"/teiid/1");
        svc.setUseDisk(true);
        
        svc.start();
        // all the properties are set
        assertTrue("Not Directory", svc.getBufferDirectory().isDirectory()); //$NON-NLS-1$
        assertTrue("does not exist", svc.getBufferDirectory().exists()); //$NON-NLS-1$
        assertTrue("does not end with one", svc.getBufferDirectory().getParent().endsWith("1")); //$NON-NLS-1$ //$NON-NLS-2$
        assertTrue(svc.isUseDisk());
        
        BufferManagerImpl mgr = svc.getBufferManager();
        SplittableStorageManager ssm = (SplittableStorageManager)((BufferFrontedFileStoreCache)mgr.getCache()).getStorageManager();
        assertTrue(((FileStorageManager)ssm.getStorageManager()).getDirectory().endsWith(svc.getBufferDirectory().getName()));
    }

    @Test public void testCheckMemPropertyGotSet2() throws Exception {
        BufferServiceImpl svc = new BufferServiceImpl();
        svc.setDiskDirectory(UnitTestUtil.getTestScratchPath()+"/teiid/1");
        svc.setUseDisk(false);
        svc.start();
        
        // all the properties are set
        assertFalse(svc.isUseDisk());
    }
    
    @Test public void testSchemaSize() throws Exception {
    	//82 strings of Total Length 2515 charcacters
    	//11 Dates
    	//1 Long
    	//1 short
    	//20 bigdecimal with 671 total integers in them.
    	List<Expression> schema = new ArrayList<Expression>();
    	for (int i = 0; i <82; i++) {
    		schema.add(new Constant(null, DataTypeManager.DefaultDataClasses.STRING));
    	}
    	for (int i = 0; i <11; i++) {
    		schema.add(new Constant(null, DataTypeManager.DefaultDataClasses.DATE));
    	}
    	schema.add(new Constant(null, DataTypeManager.DefaultDataClasses.LONG));
    	schema.add(new Constant(null, DataTypeManager.DefaultDataClasses.SHORT));
    	for (int i = 0; i <20; i++) {
    		schema.add(new Constant(null, DataTypeManager.DefaultDataClasses.BIG_DECIMAL));
    	}
    	
    	BufferServiceImpl svc = new BufferServiceImpl();
        svc.setDiskDirectory(UnitTestUtil.getTestScratchPath()+"/teiid/1");
        svc.setUseDisk(false);
        svc.start();
        
        BufferManager mgr = svc.getBufferManager();
        assertEquals(3364096, mgr.getSchemaSize(schema));
        assertEquals(128, mgr.getProcessorBatchSize(schema));
    }
    
    @Test
    public void testStateTransfer() throws Exception {
    	BufferServiceImpl svc = new BufferServiceImpl();
        svc.setDiskDirectory(UnitTestUtil.getTestScratchPath()+"/teiid/1");
        svc.setUseDisk(true);
        svc.start();
    	
        BufferManager mgr = svc.getBufferManager();
		List<ElementSymbol> schema = new ArrayList<ElementSymbol>(2);
		ElementSymbol es = new ElementSymbol("x"); //$NON-NLS-1$
		es.setType(DataTypeManager.getDataTypeClass(DefaultDataTypes.STRING));
		schema.add(es);
		
		ElementSymbol es2 = new ElementSymbol("y"); //$NON-NLS-1$
		es2.setType(DataTypeManager.getDataTypeClass(DefaultDataTypes.INTEGER));
		schema.add(es2);
		
		for (int i = 0; i < 5; i++) {
			TupleBuffer buffer = mgr.createTupleBuffer(schema, "cached", TupleSourceType.FINAL); //$NON-NLS-1$
			buffer.setBatchSize(50);
			buffer.setId("state_id"+i);
			
			for(int batch = 0; batch < 3; batch++) {
				for (int row = 0; row < 50; row++) {
					buffer.addTuple(Arrays.asList(new Object[] {"String"+row, new Integer(row)}));
				}
			}
			mgr.distributeTupleBuffer(buffer.getId(), buffer);
		}
		
		((BufferManagerImpl)mgr).getState(new FileOutputStream(UnitTestUtil.getTestScratchPath()+"/teiid/statetest"));
		
		// now read back
    	BufferServiceImpl svc2 = new BufferServiceImpl();
        svc2.setDiskDirectory(UnitTestUtil.getTestScratchPath()+"/teiid/1");
        svc2.setUseDisk(true);
        svc2.start();
    	
        BufferManager mgr2 = svc2.getBufferManager();		
		((BufferManagerImpl)mgr2).setState(new FileInputStream(UnitTestUtil.getTestScratchPath()+"/teiid/statetest"));
		
		for (int i = 0; i < 5; i++) {
			String id = "state_id"+i;
			TupleBuffer buffer = mgr.getTupleBuffer(id);
			
			TupleBatch tb = buffer.getBatch(50);
			List[] rows = tb.getAllTuples();
			for (int row = 0; row < 50; row++) {
				assertEquals("String"+row, rows[row].get(0));
				assertEquals(row, rows[row].get(1));
			}
		}
    }
    
}<|MERGE_RESOLUTION|>--- conflicted
+++ resolved
@@ -22,7 +22,9 @@
 
 package org.teiid.dqp.service.buffer;
 
-import static org.junit.Assert.*;
+import static org.junit.Assert.assertEquals;
+import static org.junit.Assert.assertFalse;
+import static org.junit.Assert.assertTrue;
 
 import java.io.FileInputStream;
 import java.io.FileOutputStream;
@@ -32,13 +34,10 @@
 
 import org.junit.Test;
 import org.teiid.common.buffer.BufferManager;
-<<<<<<< HEAD
+import org.teiid.common.buffer.BufferManager.TupleSourceType;
 import org.teiid.common.buffer.TupleBatch;
 import org.teiid.common.buffer.TupleBuffer;
-import org.teiid.common.buffer.BufferManager.TupleSourceType;
-=======
 import org.teiid.common.buffer.impl.BufferFrontedFileStoreCache;
->>>>>>> 1bad1c92
 import org.teiid.common.buffer.impl.BufferManagerImpl;
 import org.teiid.common.buffer.impl.FileStorageManager;
 import org.teiid.common.buffer.impl.SplittableStorageManager;
@@ -131,36 +130,45 @@
 			buffer.setBatchSize(50);
 			buffer.setId("state_id"+i);
 			
-			for(int batch = 0; batch < 3; batch++) {
+			for (int batch=0; batch<3; batch++) {
 				for (int row = 0; row < 50; row++) {
-					buffer.addTuple(Arrays.asList(new Object[] {"String"+row, new Integer(row)}));
+					int val = (i*150)+(batch*50)+row;
+					buffer.addTuple(Arrays.asList(new Object[] {"String"+val, new Integer(val)}));
 				}
 			}
+			buffer.close();
 			mgr.distributeTupleBuffer(buffer.getId(), buffer);
 		}
 		
-		((BufferManagerImpl)mgr).getState(new FileOutputStream(UnitTestUtil.getTestScratchPath()+"/teiid/statetest"));
+		FileOutputStream fo = new FileOutputStream(UnitTestUtil.getTestScratchPath()+"/teiid/statetest");
+		((BufferManagerImpl)mgr).getState(fo);
+		fo.close();
+		svc.stop();
 		
 		// now read back
     	BufferServiceImpl svc2 = new BufferServiceImpl();
-        svc2.setDiskDirectory(UnitTestUtil.getTestScratchPath()+"/teiid/1");
+        svc2.setDiskDirectory(UnitTestUtil.getTestScratchPath()+"/teiid/2");
         svc2.setUseDisk(true);
         svc2.start();
     	
-        BufferManager mgr2 = svc2.getBufferManager();		
-		((BufferManagerImpl)mgr2).setState(new FileInputStream(UnitTestUtil.getTestScratchPath()+"/teiid/statetest"));
+        BufferManagerImpl mgr2 = svc2.getBufferManager();
+        FileInputStream fis = new FileInputStream(UnitTestUtil.getTestScratchPath()+"/teiid/statetest");
+		mgr2.setState(fis);
+		fis.close();
 		
 		for (int i = 0; i < 5; i++) {
 			String id = "state_id"+i;
-			TupleBuffer buffer = mgr.getTupleBuffer(id);
-			
-			TupleBatch tb = buffer.getBatch(50);
-			List[] rows = tb.getAllTuples();
-			for (int row = 0; row < 50; row++) {
-				assertEquals("String"+row, rows[row].get(0));
-				assertEquals(row, rows[row].get(1));
+			TupleBuffer buffer = mgr2.getTupleBuffer(id);
+			for (int batch=0; batch<3; batch++) {
+				TupleBatch tb = buffer.getBatch((batch*50)+1);
+				List[] rows = tb.getAllTuples();
+				for (int row = 0; row < 50; row++) {
+					int val = (i*150)+(batch*50)+row;
+					assertEquals("String"+val, rows[row].get(0));
+					assertEquals(val, rows[row].get(1));
+				}
 			}
 		}
+		svc2.stop();
     }
-    
 }