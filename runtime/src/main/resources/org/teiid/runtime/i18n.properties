#
# JBoss, Home of Professional Open Source.
# See the COPYRIGHT.txt file distributed with this work for information
# regarding copyright ownership.  Some portions may be licensed
# to Red Hat, Inc. under one or more contributor license agreements.
# 
# This library is free software; you can redistribute it and/or
# modify it under the terms of the GNU Lesser General Public
# License as published by the Free Software Foundation; either
# version 2.1 of the License, or (at your option) any later version.
# 
# This library is distributed in the hope that it will be useful,
# but WITHOUT ANY WARRANTY; without even the implied warranty of
# MERCHANTABILITY or FITNESS FOR A PARTICULAR PURPOSE.  See the GNU
# Lesser General Public License for more details.
# 
# You should have received a copy of the GNU Lesser General Public
# License along with this library; if not, write to the Free Software
# Foundation, Inc., 51 Franklin Street, Fifth Floor, Boston, MA
# 02110-1301 USA.
#



LocalBufferService.Failed_initializing_buffer_manager._8=Failed initializing buffer manager.

VDBService.VDB_does_not_exist._1=VDB \"{0}\" version \"{1}\" does not exist.
VDBService.VDB_does_not_exist._2=VDB \"{0}\" version \"{1}\" is not in the "active" status.
VDBService.VDB_does_not_exist._4=VDB \"{0}\" version \"{1}\" is not accepting connections.
VDBService.VDB_does_not_exist._3=Invalid VDB version \"{0}\" - must be a positive integer.

# session service
SessionServiceImpl.invalid_session=The specified session ID "{0}" is invalid. It cannot be found in the userbase.
SessionServiceImpl.reached_max_sessions = The server has reached the maximum number of sessions of {0} as defined by the property "session-max-limit".  If more sessions are required, modify this property value in the "standalone-teiid.xml" file.
SessionServiceImpl.expireSession = Expiring session {0}
SessionServiceImpl.keepaliveFailed = Keepalive failed for session {0}
SessionServiceImpl.The_username_0_and/or_password_are_incorrect=The username "{0}" and/or password and/or payload token could not be authenticated by any membership domain.
SessionServiceImpl.terminateSession = Admin [{0}] is terminating this session: {1}.  

no_passthrough_identity_found = Passthrough authentication failed. No authentication information found.


ServerWorkItem.Received_exception_processing_request=Unexpected exception for session {0}
ServerWorkItem.processing_error=Processing exception ''{0}'' for session {1}.  Exception type {2} thrown from {3}. Enable more detailed logging to see the entire stacktrace.
ServerWorkItem.Component_Not_Found=Only {0} connections are allowed on this port.  Component not found: {1}

SocketTransport.1=Bound to address {0} listening on port {1}
LocalTransportHandler.Transport_shutdown=Transport has been shutdown.
SocketClientInstance.invalid_sessionkey=Invalid session key used during handshake
SSLAwareChannelHandler.channel_closed=Channel closed

invlaid_vdb_file=Invalid VDB file deployment failed {0}
redeploying_vdb=Re-deploying VDB {0}
validity_errors_in_vdb=VDB has validity errors; failed to deploy - {0}
vdb_save_failed=Failed to save metadata for VDB {0} 
vdb_delete_failed=Failed to delete the cached metadata files due to:
vdb_deployed=VDB "{0}" deployed in {1} state.
vdb_undeployed=VDB "{0}" undeployed.
system_vdb_load_error=System.vdb needs to be loaded before any other VDBs.
fail_to_deploy="{0}" Can not be active because model "{1}" is not fully configured.
failed_to_retrive_metadata={0}.{1} is now "incomplete", because model "{2}" can not retrieve metadata. Please fix any errors and re-deploy relevant DataSources and/or the VDB.
nosources_to_retrive_metadata={0}.{1} is now "incomplete", because model "{2}" can not retrieve metadata. Please deploy the necessary DataSources.
invalid_metadata_file=Invalid metadata file found at {0}; delete this file and restart server.
udf_model_not_found=User Defined Function (UDF) model "{0}" not found in the VDB
duplicate_vdb=VDB with given name and version already exists! {0}.{1}
system_vdb_not_found=System.vdb not found in classpath
invalid_udf_file=No "path" information found to load the FUNCTION model {0}; FUNCTION model must have path information.
failed_matadata_load=Failed to load metadata for VDB {0}.{1}
vdb_not_found=VDB {0}.{1} not found deployed.
translator_not_found=For {0}.{1} VDB, Translator "{2}" not found.
recursive_delegation=For {0}.{1} VDB, recursive delegation {2} found.
datasource_not_found=For {0}.{1} VDB, Data Source "{2}" not found.
vdb_activated={0}.{1} status has been changed to active
vdb_inactivated={0}.{1} status has been changed to inactive. Check the required translators and data sources!
translator_added=Teiid translator "{0}" has been added.
invalid_class={0} invalid type of class specified. Must be of type org.teiid.connector.api.Connector
class_not_found=Class {0} not found.
translator_removed=Teiid translator "{0}" removed.
no_set_method=No {0} method found for translator property {1} 
required_property_not_exists=Required property "{0}" has no value. Deployment is incomplete.
undefined_translator_props=The provided translator property values {0} were not used.  Please check the properties that are expected by translator {1}.
name_not_found=Translator property "name" not defined for the deployment "{0}"
translator_type_not_found=The parent translator defined not found in configuration "{0}"
failed_to_load_odbc_metadata=Failed to load the ODBC metadata repository.
bad_binding=Binding on a statement, that has not been prepared:{0}
not_bound=No bound statement found with name {0}
no_stmt_found=No prepared statement found with name {0}
error_closing_stmt=Error closing portal statement {0}
model_metadata_loading=VDB {0}.{1} model {2} metadata is currently being loaded. Start Time: {3}
metadata_loaded=VDB {0}.{1} model {2} metadata is currently being loaded.
ambigious_name=Ambiguous VDB name specified. Only single occurrence of the "." is allowed in the VDB name. Also, when version based vdb name is specified, then a separate "version" connection option is not allowed:{0}.{1} 
lo_not_supported=LO functions are not supported
SSLConfiguration.no_anonymous=The anonymous cipher suite TLS_DH_anon_WITH_AES_128_CBC_SHA is not available.  Please change the transport to be non-SSL or use non-anonymous SSL.

PgBackendProtocol.ssl_error=Could not initialize ODBC SSL.  non-SSL connections will still be allowed.
PgBackendProtocol.unexpected_error=Unexpected error occurred
wrong_logon_type_jaas = Wrong logon method is being used. Server is not set up for JAAS based authentication. Correct your client's 'AuthenticationType' property.
wrong_logon_type_krb5 = Wrong logon method is being used. Server is not set up for Kerberos based authentication. Correct your client's 'AuthenticationType' property.
krb5_login_failed=Kerberos context login failed
no_security_domains=No security domain configured for Kerberos authentication. Can not authenticate.
<<<<<<< HEAD
failed_load_module=Failed to load module {0} for translator {1}
=======
krb5_user_not_found=GSS authentication is in use, however authenticated user not found in the context to proceed.
>>>>>>> 0c39760c
<|MERGE_RESOLUTION|>--- conflicted
+++ resolved
@@ -98,8 +98,4 @@
 wrong_logon_type_krb5 = Wrong logon method is being used. Server is not set up for Kerberos based authentication. Correct your client's 'AuthenticationType' property.
 krb5_login_failed=Kerberos context login failed
 no_security_domains=No security domain configured for Kerberos authentication. Can not authenticate.
-<<<<<<< HEAD
-failed_load_module=Failed to load module {0} for translator {1}
-=======
-krb5_user_not_found=GSS authentication is in use, however authenticated user not found in the context to proceed.
->>>>>>> 0c39760c
+krb5_user_not_found=GSS authentication is in use, however authenticated user not found in the context to proceed.