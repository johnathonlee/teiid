--- conflicted
+++ resolved
@@ -118,13 +118,10 @@
     	TEIID40104, 
     	TEIID40105, 
     	TEIID40106, //override translators not allowed in embedded
-<<<<<<< HEAD
     	TEIID40107, 
     	TEIID40108, 
     	TEIID40109,
-=======
     	TEIID40110,
     	TEIID40111,
->>>>>>> 70ab09c5
     }
 }