<project xmlns="http://maven.apache.org/POM/4.0.0" xmlns:xsi="http://www.w3.org/2001/XMLSchema-instance" xsi:schemaLocation="http://maven.apache.org/POM/4.0.0 http://maven.apache.org/maven-v4_0_0.xsd">
  <parent>
    <artifactId>teiid-parent</artifactId>
    <groupId>org.jboss.teiid</groupId>
        <version>8.11.0.Alpha1-SNAPSHOT</version>
  </parent>
  <modelVersion>4.0.0</modelVersion>
  
  <artifactId>teiid</artifactId>
  <name>Build</name>
  <description>Teiid Build</description>
  
  <properties>
      <!-- Directory name from upstream JBoss server dist. -->
      <dir.jboss-orig>jboss-eap-6.3</dir.jboss-orig>
      <!-- Teiid server directory name. -->
      <dir.server>teiid-${project.version}</dir.server>
  </properties>
  
    <dependencies>
        <dependency>
            <groupId>org.jboss.teiid</groupId>
            <artifactId>teiid-client-jdk15</artifactId>
        </dependency>
        <dependency>
            <groupId>net.sf.retrotranslator</groupId>
            <artifactId>retrotranslator-runtime</artifactId>
        </dependency>
        <dependency>
            <groupId>net.sf.retrotranslator</groupId>
            <artifactId>retrotranslator-transformer</artifactId>
<<<<<<< HEAD
        </dependency>        
    </dependencies>   
      
=======
        </dependency>
	<dependency>
            <groupId>com.h2database</groupId>
            <artifactId>h2</artifactId>
        </dependency>
	<dependency>
            <groupId>org.codehaus.btm</groupId>
            <artifactId>btm</artifactId>
        </dependency>
    </dependencies>     
>>>>>>> 05a45fe1
    <build>
        <outputDirectory>target/kits</outputDirectory>
        
        <resources>
            <resource>
                <directory>kits</directory>
                <filtering>true</filtering>
                <includes>
                    <include>**/*.xml</include>
                    <include>**/*.properties</include>
                    <include>**/*.sh</include>
                    <include>**/*.bat</include>
                    <include>**/*.html</include>
                    <include>**/*.cli</include>
                    <include>**/Dockerfile</include>
                </includes>
            </resource>
            <resource>
                <directory>kits</directory>
                <filtering>false</filtering>
                <excludes>
                    <exclude>**/*.xml</exclude>
                    <exclude>**/*.properties</exclude>
                    <exclude>**/*.sh</exclude>
                    <exclude>**/*.bat</exclude>
                    <exclude>**/*.html</exclude>
                    <exclude>**/*.cli</exclude>
                    <exclude>**/Dockerfile</exclude>
                </excludes>
            </resource>
        </resources>
        
        <pluginManagement>
          <plugins>
            <plugin>
              <artifactId>maven-assembly-plugin</artifactId>
              <configuration>
                  <archiverConfig>
                      <fileMode>0644</fileMode>
                      <directoryMode>0755</directoryMode>
                      <defaultDirectoryMode>0755</defaultDirectoryMode>
                  </archiverConfig>
              </configuration>
            </plugin>
          </plugins>
        </pluginManagement>
        
        <plugins>                        
            <plugin>
                <groupId>org.apache.maven.plugins</groupId>
                <artifactId>maven-dependency-plugin</artifactId>
                <executions>
                    <execution>
                        <id>unpack-server-deps</id>
                        <phase>package</phase>
                        <goals>
                            <goal>unpack</goal>
                        </goals>
                        <configuration>
                            <artifactItems>
                                <artifactItem>
                                    <groupId>org.jboss.as</groupId>
                                    <artifactId>jboss-as-dist</artifactId>
                                    <version>${version.org.jboss.as}</version>
                                    <type>zip</type>
                                    <outputDirectory>${project.build.directory}</outputDirectory>
                                </artifactItem>
                                <artifactItem>
                                    <groupId>org.jboss.teiid.web-console</groupId>
                                    <artifactId>teiid-console-dist</artifactId>
                                    <version>${version.teiid.console}</version>
                                    <classifier>jboss-as7</classifier>
                                    <type>zip</type>
                                    <outputDirectory>${project.build.directory}/${dir.jboss-orig}</outputDirectory>
                                    <overWrite>true</overWrite>
                                </artifactItem>
                            </artifactItems>
                        </configuration>
                    </execution>
                </executions>
            </plugin>
            
            <plugin>
                <artifactId>maven-assembly-plugin</artifactId>
                <configuration>
                    <descriptors>
                        <descriptor>assembly/src.xml</descriptor>
                        <descriptor>assembly/client-jar.xml</descriptor>
                        <descriptor>assembly/console-jar.xml</descriptor>    
                        <descriptor>assembly/jboss-as7/dist.xml</descriptor>
                        <descriptor>assembly/adminshell/adminshell-dist.xml</descriptor>
                        <descriptor>assembly/embedded-dist.xml</descriptor>
                        <descriptor>assembly/server.xml</descriptor>
                        <descriptor>assembly/docker.xml</descriptor>            
                    </descriptors>
                </configuration>
                <executions>
                    <execution>
                        <id>create-assemblies</id>
                        <phase>package</phase>
                        <goals>
                            <goal>single</goal>
                        </goals>
                    </execution>
                </executions>
            </plugin>
            
            <plugin>
                <groupId>org.codehaus.mojo</groupId>
                <artifactId>exec-maven-plugin</artifactId>
                <version>1.1.1</version>
                <executions>
                    <execution>
                        <id>jdbc-15</id>
                        <phase>package</phase>
                        <goals>
                            <goal>java</goal>
                        </goals>
                        <configuration>
                            <mainClass>net.sf.retrotranslator.transformer.Retrotranslator</mainClass>
                            <arguments>                     
                                <argument>-srcjar</argument>
                                <argument>${project.basedir}/target/teiid-${project.version}-jdbc.jar</argument>
                                <argument>-destjar</argument>
                                <argument>${project.basedir}/target/teiid-${project.version}-jdbc-jdk15.jar</argument>            
                                <argument>-embed</argument>
                                <argument>org.teiid</argument>
                                <argument>-target</argument>
                                <argument>1.5</argument>    
                            </arguments>
                        </configuration>
                    </execution>
                    <execution>
                        <id>jdbc-14</id>
                        <phase>package</phase>
                        <goals>
                            <goal>java</goal>
                        </goals>
                        <configuration>
                            <mainClass>net.sf.retrotranslator.transformer.Retrotranslator</mainClass>
                            <arguments>                     
                                <argument>-srcjar</argument>
                                <argument>${project.basedir}/target/teiid-${project.version}-jdbc.jar</argument>
                                <argument>-destjar</argument>
                                <argument>${project.basedir}/target/teiid-${project.version}-jdbc-jdk14.jar</argument>            
                                <argument>-embed</argument>
                                <argument>org.teiid</argument>
                                <argument>-target</argument>
                                <argument>1.4</argument>    
                            </arguments>
                        </configuration>
                    </execution>
                </executions>
            </plugin>
                        
            <plugin>
                <groupId>org.codehaus.mojo</groupId>
                <artifactId>build-helper-maven-plugin</artifactId>
                <executions>
                    <execution>
                        <phase>package</phase>
                        <goals>
                            <goal>attach-artifact</goal>
                        </goals>
                        <configuration>
                            <artifacts>
                                <artifact>
                                    <file>target/teiid-${project.version}-jdbc-jdk15.jar</file>
                                    <type>jar</type>
                                    <classifier>jdbc-jdk15</classifier>
                                </artifact>
                                <artifact>
                                    <file>target/teiid-${project.version}-jdbc-jdk14.jar</file>
                                    <type>jar</type>
                                    <classifier>jdbc-jdk14</classifier>
                                </artifact>
                                <artifact>
                                    <file>target/kits/karaf/teiid-karaf-features.xml</file>
                                    <type>xml</type>
                                    <classifier>karaf-features</classifier>
                                </artifact>                                
                            </artifacts>
                        </configuration>
                    </execution>
                </executions>
            </plugin>

        </plugins>
    </build>
    
    <profiles>
        <profile>
            <!--
            This profile is activated manually, as in "mvn ... -P release ..."
            -->
            <id>release</id>
            <build>
                <plugins>
                    <plugin>
                        <artifactId>maven-assembly-plugin</artifactId>
                        <configuration>
                            <descriptors>
                                <descriptor>assembly/src.xml</descriptor>
                                <descriptor>assembly/client-jar.xml</descriptor>
                                <descriptor>assembly/console-jar.xml</descriptor>
                                <descriptor>assembly/jboss-as7/dist.xml</descriptor>
                                <descriptor>assembly/adminshell/adminshell-dist.xml</descriptor>
                                <descriptor>assembly/embedded-dist.xml</descriptor>
                                <descriptor>assembly/server.xml</descriptor>
                                <descriptor>assembly/docker.xml</descriptor>
                            </descriptors>
                        </configuration>
                    </plugin>
                </plugins>
            </build>
        </profile>
    </profiles>    
</project><|MERGE_RESOLUTION|>--- conflicted
+++ resolved
@@ -21,30 +21,36 @@
         <dependency>
             <groupId>org.jboss.teiid</groupId>
             <artifactId>teiid-client-jdk15</artifactId>
+            <scope>provided</scope>
         </dependency>
         <dependency>
             <groupId>net.sf.retrotranslator</groupId>
             <artifactId>retrotranslator-runtime</artifactId>
+            <scope>provided</scope>
         </dependency>
         <dependency>
             <groupId>net.sf.retrotranslator</groupId>
             <artifactId>retrotranslator-transformer</artifactId>
-<<<<<<< HEAD
-        </dependency>        
+            <scope>provided</scope>
+        </dependency>
+    	<dependency>
+            <groupId>com.h2database</groupId>
+            <artifactId>h2</artifactId>
+            <scope>provided</scope>
+        </dependency>
+	    <dependency>
+            <groupId>org.codehaus.btm</groupId>
+            <artifactId>btm</artifactId>
+            <scope>provided</scope>
+        </dependency>      
+        <dependency>
+            <groupId>org.slf4j</groupId>
+            <artifactId>slf4j-api</artifactId>
+            <scope>provided</scope>
+        </dependency> 
+        
     </dependencies>   
       
-=======
-        </dependency>
-	<dependency>
-            <groupId>com.h2database</groupId>
-            <artifactId>h2</artifactId>
-        </dependency>
-	<dependency>
-            <groupId>org.codehaus.btm</groupId>
-            <artifactId>btm</artifactId>
-        </dependency>
-    </dependencies>     
->>>>>>> 05a45fe1
     <build>
         <outputDirectory>target/kits</outputDirectory>
         
