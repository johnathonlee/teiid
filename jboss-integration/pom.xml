--- conflicted
+++ resolved
@@ -2,11 +2,7 @@
   <parent>
     <artifactId>teiid-parent</artifactId>
     <groupId>org.jboss.teiid</groupId>
-<<<<<<< HEAD
-    <version>8.7.0.Beta2</version>
-=======
-    <version>8.7.0.Beta3</version>
->>>>>>> 7825e04e
+        <version>8.7.0.Beta3-SNAPSHOT</version>
   </parent>
   <modelVersion>4.0.0</modelVersion>
   <artifactId>teiid-jboss-integration</artifactId>
