--- conflicted
+++ resolved
@@ -347,31 +347,17 @@
                         aNode = new AccessNode(getID());
                         processNode = aNode;
                                                 
-<<<<<<< HEAD
-                        //-- special handling for temp tables. currently they cannot perform projection
-                        try {
-                            if (command instanceof Query) {
-                                processNode = correctProjectionInternalTables(node, aNode);
-                            }
-                        } catch (QueryMetadataException err) {
-                             throw new TeiidComponentException(QueryPlugin.Event.TEIID30248, err);
+                    }
+                    //-- special handling for temp tables. currently they cannot perform projection
+                    try {
+                    	if (command instanceof Query) {
+                            processNode = correctProjectionInternalTables(node, aNode);
                         }
+                    } catch (QueryMetadataException err) {
+                        throw new TeiidComponentException(QueryPlugin.Event.TEIID30248, err);
                     }
                     ev = EvaluatableVisitor.needsEvaluation(command, modelID, metadata, capFinder);
                     aNode.setShouldEvaluateExpressions(ev.requiresEvaluation(EvaluationLevel.PROCESSING));
-=======
-                        ev = EvaluatableVisitor.needsEvaluation(command);
-                        aNode.setShouldEvaluateExpressions(ev.requiresEvaluation(EvaluationLevel.PROCESSING));
-                    }
-                    //-- special handling for temp tables. currently they cannot perform projection
-                    try {
-                        if (command instanceof Query) {
-                            processNode = correctProjectionInternalTables(node, aNode);
-                        }
-                    } catch (QueryMetadataException err) {
-                         throw new TeiidComponentException(QueryPlugin.Event.TEIID30248, err);
-                    }
->>>>>>> 94ca4d9e
                     setRoutingName(aNode, node, command);
                     if (command instanceof QueryCommand) {
 	                    try {
