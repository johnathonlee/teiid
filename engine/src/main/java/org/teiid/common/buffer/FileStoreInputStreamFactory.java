/*
 * JBoss, Home of Professional Open Source.
 * See the COPYRIGHT.txt file distributed with this work for information
 * regarding copyright ownership.  Some portions may be licensed
 * to Red Hat, Inc. under one or more contributor license agreements.
 * 
 * This library is free software; you can redistribute it and/or
 * modify it under the terms of the GNU Lesser General Public
 * License as published by the Free Software Foundation; either
 * version 2.1 of the License, or (at your option) any later version.
 * 
 * This library is distributed in the hope that it will be useful,
 * but WITHOUT ANY WARRANTY; without even the implied warranty of
 * MERCHANTABILITY or FITNESS FOR A PARTICULAR PURPOSE.  See the GNU
 * Lesser General Public License for more details.
 * 
 * You should have received a copy of the GNU Lesser General Public
 * License along with this library; if not, write to the Free Software
 * Foundation, Inc., 51 Franklin Street, Fifth Floor, Boston, MA
 * 02110-1301 USA.
 */
 
package org.teiid.common.buffer;

import java.io.ByteArrayInputStream;
import java.io.IOException;
import java.io.InputStream;
import java.io.OutputStreamWriter;
import java.io.Reader;
import java.io.Writer;
import java.nio.charset.Charset;

import org.teiid.common.buffer.FileStore.FileStoreOutputStream;
import org.teiid.core.types.DataTypeManager;
import org.teiid.core.types.InputStreamFactory;
import org.teiid.core.util.InputStreamReader;

public final class FileStoreInputStreamFactory extends InputStreamFactory {
	private final FileStore lobBuffer;
	private FileStoreOutputStream fsos;
	private String encoding;

	public FileStoreInputStreamFactory(FileStore lobBuffer, String encoding) {
		this.encoding = encoding;
		this.lobBuffer = lobBuffer;
		AutoCleanupUtil.setCleanupReference(this, lobBuffer);
	}

	@Override
	public InputStream getInputStream() {
		return getInputStream(0);
	}
	
	public InputStream getInputStream(long start) {
		if (fsos != null && !fsos.bytesWritten()) {
			if (start > Integer.MAX_VALUE) {
				throw new AssertionError("Invalid start " + start); //$NON-NLS-1$
			}
			int s = (int)start;
			return new ByteArrayInputStream(fsos.getBuffer(), s, fsos.getCount() - s);
		}
		return lobBuffer.createInputStream(start);
	}
	
	@Override
	public Reader getCharacterStream() throws IOException {
		return new InputStreamReader(getInputStream(), Charset.forName(encoding).newDecoder());
	}

	@Override
	public long getLength() {
		if (fsos != null && !fsos.bytesWritten()) {
			return fsos.getCount();
		}
		return lobBuffer.getLength();
	}

	/**
	 * Returns a new writer instance that is backed by the shared output stream.
	 * Closing a writer will prevent further writes.
	 * @return
	 */
	public Writer getWriter() {
		return new OutputStreamWriter(getOuputStream(), Charset.forName(encoding));
	}
	
	/**
	 * The returned output stream is shared among all uses.
	 * Once closed no further writing can occur
	 * @return
	 */
	public FileStoreOutputStream getOuputStream() {
		if (fsos == null) {
			fsos = lobBuffer.createOutputStream(DataTypeManager.MAX_LOB_MEMORY_BYTES);
		}
		return fsos;
	}

	@Override
<<<<<<< HEAD
	public void free() {
=======
	public void free() throws IOException {
		fsos = null;
>>>>>>> f1b0cd63
		lobBuffer.remove();
	}
	
	@Override
	public StorageMode getStorageMode() {
		if (fsos == null || fsos.bytesWritten()) {
			return StorageMode.PERSISTENT;
		}
		return StorageMode.MEMORY;
	}
}<|MERGE_RESOLUTION|>--- conflicted
+++ resolved
@@ -97,12 +97,8 @@
 	}
 
 	@Override
-<<<<<<< HEAD
 	public void free() {
-=======
-	public void free() throws IOException {
 		fsos = null;
->>>>>>> f1b0cd63
 		lobBuffer.remove();
 	}
 	
